--- conflicted
+++ resolved
@@ -1,275 +1,138 @@
-<<<<<<< HEAD
-using System;
-using System.Data;
-using System.Threading;
-using Dapper;
-using Hangfire.Logging;
-
-namespace Hangfire.MySql
-{
-    public class MySqlDistributedLock : IDisposable, IComparable
-    {
-        private static readonly ILog Logger = LogProvider.GetCurrentClassLogger();
-
-        private readonly string _resource;
-        private readonly TimeSpan _timeout;
-        private readonly MySqlStorage _storage;
-        private readonly DateTime _start;
-        private readonly CancellationToken _cancellationToken;
-
-        private const int DelayBetweenPasses = 100;
-
-        public MySqlDistributedLock(MySqlStorage storage, string resource, TimeSpan timeout)
-            : this(storage.CreateAndOpenConnection(), resource, timeout)
-        {
-            _storage = storage;
-        }
-
-        private readonly IDbConnection _connection;
-
-        public MySqlDistributedLock(IDbConnection connection, string resource, TimeSpan timeout)
-            : this(connection, resource, timeout, new CancellationToken())
-        {
-        }
-
-        public MySqlDistributedLock(
-            IDbConnection connection, string resource, TimeSpan timeout, CancellationToken cancellationToken)
-        {
-            Logger.TraceFormat("MySqlDistributedLock resource={0}, timeout={1}", resource, timeout);
-
-            _resource = resource;
-            _timeout = timeout;
-            _connection = connection;
-            _cancellationToken = cancellationToken;
-            _start = DateTime.UtcNow;
-        }
-
-        public string Resource {
-            get { return _resource; }
-        }
-
-        private int AcquireLock(string resource, TimeSpan timeout)
-        {
-            return
-                _connection
-                    .Execute(
-                        "SET SESSION TRANSACTION ISOLATION LEVEL READ UNCOMMITTED; " +
-                        "INSERT INTO DistributedLock (Resource, CreatedAt) " +
-                        "  SELECT @resource, @now " +
-                        "  FROM dual " +
-                        "  WHERE NOT EXISTS ( " +
-                        "  		SELECT * FROM DistributedLock " +
-                        "     	WHERE Resource = @resource " +
-                        "       AND CreatedAt > @expired);", 
-                        new
-                        {
-                            resource,
-                            now = DateTime.UtcNow, 
-                            expired = DateTime.UtcNow.Add(timeout.Negate())
-                        });
-        }
-
-        public void Dispose()
-        {
-            Release();
-
-            if (_storage != null)
-            {
-                _storage.ReleaseConnection(_connection);
-            }
-        }
-
-        internal MySqlDistributedLock Acquire()
-        {
-            Logger.TraceFormat("Acquire resource={0}, timeout={1}", _resource, _timeout);
-
-            int insertedObjectCount;
-            do
-            {
-                _cancellationToken.ThrowIfCancellationRequested();
-
-                insertedObjectCount = AcquireLock(_resource, _timeout);
-
-                if (ContinueCondition(insertedObjectCount))
-                {
-                    _cancellationToken.WaitHandle.WaitOne(DelayBetweenPasses);
-                    _cancellationToken.ThrowIfCancellationRequested();
-                }
-            } while (ContinueCondition(insertedObjectCount));
-
-            if (insertedObjectCount == 0)
-            {
-                throw new MySqlDistributedLockException("cannot acquire lock");
-            }
-            return this;
-        }
-
-        private bool ContinueCondition(int insertedObjectCount)
-        {
-            return insertedObjectCount == 0 && _start.Add(_timeout) > DateTime.UtcNow;
-        }
-
-        internal void Release()
-        {
-            Logger.TraceFormat("Release resource={0}", _resource);
-
-            _connection
-                .Execute(
-                    "DELETE FROM DistributedLock  " +
-                    "WHERE Resource = @resource",
-                    new
-                    {
-                        resource = _resource
-                    });
-        }
-
-        public int CompareTo(object obj)
-        {
-            if (obj == null) return 1;
-
-            var mySqlDistributedLock = obj as MySqlDistributedLock;
-            if (mySqlDistributedLock != null)
-                return string.Compare(this.Resource, mySqlDistributedLock.Resource, StringComparison.InvariantCultureIgnoreCase);
-            
-            throw new ArgumentException("Object is not a mySqlDistributedLock");
-        }
-    }
-=======
-using System;
-using System.Data;
-using System.Threading;
-using Dapper;
-using Hangfire.Logging;
-
-namespace Hangfire.MySql
-{
-    public class MySqlDistributedLock : IDisposable, IComparable
-    {
-        private static readonly ILog Logger = LogProvider.GetLogger(typeof(MySqlDistributedLock));
-
-        private readonly string _resource;
-        private readonly TimeSpan _timeout;
-        private readonly MySqlStorage _storage;
-        private readonly MySqlStorageOptions _storageOptions;
-        private readonly DateTime _start;
-        private readonly CancellationToken _cancellationToken;
-
-        private const int DelayBetweenPasses = 100;
-
-        public MySqlDistributedLock(MySqlStorage storage, string resource, TimeSpan timeout, MySqlStorageOptions storageOptions)
-            : this(storage.CreateAndOpenConnection(), resource, timeout, storageOptions)
-        {
-            _storage = storage;          
-        }
-
-        private readonly IDbConnection _connection;
-
-        public MySqlDistributedLock(IDbConnection connection, string resource, TimeSpan timeout, MySqlStorageOptions storageOptions)
-            : this(connection, resource, timeout, storageOptions, new CancellationToken())
-        {
-        }
-
-        public MySqlDistributedLock(
-            IDbConnection connection, string resource, TimeSpan timeout, MySqlStorageOptions storageOptions, CancellationToken cancellationToken)
-        {
-            Logger.TraceFormat("MySqlDistributedLock resource={0}, timeout={1}", resource, timeout);
-
-            _storageOptions = storageOptions;
-            _resource = resource;
-            _timeout = timeout;
-            _connection = connection;
-            _cancellationToken = cancellationToken;
-            _start = DateTime.UtcNow;
-        }
-
-        public string Resource {
-            get { return _resource; }
-        }
-
-        private int AcquireLock(string resource, TimeSpan timeout)
-        {
-            return
-                _connection
-                    .Execute(
-                        $"INSERT INTO `{_storageOptions.TablesPrefix}DistributedLock` (Resource, CreatedAt) " +
-                        "  SELECT @resource, @now " +
-                        "  FROM dual " +
-                        "  WHERE NOT EXISTS ( " +
-                        $"  		SELECT * FROM `{_storageOptions.TablesPrefix}DistributedLock` " +
-                        "     	WHERE Resource = @resource " +
-                        "       AND CreatedAt > @expired)", 
-                        new
-                        {
-                            resource,
-                            now = DateTime.UtcNow, 
-                            expired = DateTime.UtcNow.Add(timeout.Negate())
-                        });
-        }
-
-        public void Dispose()
-        {
-            Release();
-
-            if (_storage != null)
-            {
-                _storage.ReleaseConnection(_connection);
-            }
-        }
-
-        internal MySqlDistributedLock Acquire()
-        {
-            Logger.TraceFormat("Acquire resource={0}, timeout={1}", _resource, _timeout);
-
-            int insertedObjectCount;
-            do
-            {
-                _cancellationToken.ThrowIfCancellationRequested();
-
-                insertedObjectCount = AcquireLock(_resource, _timeout);
-
-                if (ContinueCondition(insertedObjectCount))
-                {
-                    _cancellationToken.WaitHandle.WaitOne(DelayBetweenPasses);
-                    _cancellationToken.ThrowIfCancellationRequested();
-                }
-            } while (ContinueCondition(insertedObjectCount));
-
-            if (insertedObjectCount == 0)
-            {
-                throw new MySqlDistributedLockException("cannot acquire lock");
-            }
-            return this;
-        }
-
-        private bool ContinueCondition(int insertedObjectCount)
-        {
-            return insertedObjectCount == 0 && _start.Add(_timeout) > DateTime.UtcNow;
-        }
-
-        internal void Release()
-        {
-            Logger.TraceFormat("Release resource={0}", _resource);
-
-            _connection
-                .Execute(
-                    $"DELETE FROM `{_storageOptions.TablesPrefix}DistributedLock`  " +
-                    "WHERE Resource = @resource",
-                    new
-                    {
-                        resource = _resource
-                    });
-        }
-
-        public int CompareTo(object obj)
-        {
-            if (obj == null) return 1;
-
-            var mySqlDistributedLock = obj as MySqlDistributedLock;
-            if (mySqlDistributedLock != null)
-                return string.Compare(this.Resource, mySqlDistributedLock.Resource, StringComparison.OrdinalIgnoreCase);
-            
-            throw new ArgumentException("Object is not a mySqlDistributedLock");
-        }
-    }
->>>>>>> c4f783c2
+using System;
+using System.Data;
+using System.Threading;
+using Dapper;
+using Hangfire.Logging;
+
+namespace Hangfire.MySql
+{
+    public class MySqlDistributedLock : IDisposable, IComparable
+    {
+        private static readonly ILog Logger = LogProvider.GetLogger(typeof(MySqlDistributedLock));
+
+        private readonly string _resource;
+        private readonly TimeSpan _timeout;
+        private readonly MySqlStorage _storage;
+        private readonly MySqlStorageOptions _storageOptions;
+        private readonly DateTime _start;
+        private readonly CancellationToken _cancellationToken;
+
+        private const int DelayBetweenPasses = 100;
+
+        public MySqlDistributedLock(MySqlStorage storage, string resource, TimeSpan timeout, MySqlStorageOptions storageOptions)
+            : this(storage.CreateAndOpenConnection(), resource, timeout, storageOptions)
+        {
+            _storage = storage;          
+        }
+
+        private readonly IDbConnection _connection;
+
+        public MySqlDistributedLock(IDbConnection connection, string resource, TimeSpan timeout, MySqlStorageOptions storageOptions)
+            : this(connection, resource, timeout, storageOptions, new CancellationToken())
+        {
+        }
+
+        public MySqlDistributedLock(
+            IDbConnection connection, string resource, TimeSpan timeout, MySqlStorageOptions storageOptions, CancellationToken cancellationToken)
+        {
+            Logger.TraceFormat("MySqlDistributedLock resource={0}, timeout={1}", resource, timeout);
+
+            _storageOptions = storageOptions;
+            _resource = resource;
+            _timeout = timeout;
+            _connection = connection;
+            _cancellationToken = cancellationToken;
+            _start = DateTime.UtcNow;
+        }
+
+        public string Resource {
+            get { return _resource; }
+        }
+
+        private int AcquireLock(string resource, TimeSpan timeout)
+        {
+            return
+                _connection
+                    .Execute(
+                        "SET SESSION TRANSACTION ISOLATION LEVEL READ UNCOMMITTED; " +
+                        $"INSERT INTO `{_storageOptions.TablesPrefix}DistributedLock` (Resource, CreatedAt) " +
+                        "  SELECT @resource, @now " +
+                        "  FROM dual " +
+                        "  WHERE NOT EXISTS ( " +
+                        $"  		SELECT * FROM `{_storageOptions.TablesPrefix}DistributedLock` " +
+                        "     	WHERE Resource = @resource " +
+                        "       AND CreatedAt > @expired);", 
+                        new
+                        {
+                            resource,
+                            now = DateTime.UtcNow, 
+                            expired = DateTime.UtcNow.Add(timeout.Negate())
+                        });
+        }
+
+        public void Dispose()
+        {
+            Release();
+
+            if (_storage != null)
+            {
+                _storage.ReleaseConnection(_connection);
+            }
+        }
+
+        internal MySqlDistributedLock Acquire()
+        {
+            Logger.TraceFormat("Acquire resource={0}, timeout={1}", _resource, _timeout);
+
+            int insertedObjectCount;
+            do
+            {
+                _cancellationToken.ThrowIfCancellationRequested();
+
+                insertedObjectCount = AcquireLock(_resource, _timeout);
+
+                if (ContinueCondition(insertedObjectCount))
+                {
+                    _cancellationToken.WaitHandle.WaitOne(DelayBetweenPasses);
+                    _cancellationToken.ThrowIfCancellationRequested();
+                }
+            } while (ContinueCondition(insertedObjectCount));
+
+            if (insertedObjectCount == 0)
+            {
+                throw new MySqlDistributedLockException("cannot acquire lock");
+            }
+            return this;
+        }
+
+        private bool ContinueCondition(int insertedObjectCount)
+        {
+            return insertedObjectCount == 0 && _start.Add(_timeout) > DateTime.UtcNow;
+        }
+
+        internal void Release()
+        {
+            Logger.TraceFormat("Release resource={0}", _resource);
+
+            _connection
+                .Execute(
+                    $"DELETE FROM `{_storageOptions.TablesPrefix}DistributedLock`  " +
+                    "WHERE Resource = @resource",
+                    new
+                    {
+                        resource = _resource
+                    });
+        }
+
+        public int CompareTo(object obj)
+        {
+            if (obj == null) return 1;
+
+            var mySqlDistributedLock = obj as MySqlDistributedLock;
+            if (mySqlDistributedLock != null)
+                return string.Compare(this.Resource, mySqlDistributedLock.Resource, StringComparison.OrdinalIgnoreCase);
+            
+            throw new ArgumentException("Object is not a mySqlDistributedLock");
+        }
+    }
 }