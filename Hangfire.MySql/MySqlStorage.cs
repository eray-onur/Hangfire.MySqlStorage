--- conflicted
+++ resolved
@@ -1,240 +1,230 @@
-﻿using System;
-using System.Collections.Generic;
-using System.Data;
-using System.Linq;
-using System.Text;
-using Hangfire.Annotations;
-using Hangfire.Logging;
-using Hangfire.MySql.JobQueue;
-using Hangfire.MySql.Monitoring;
-using Hangfire.Server;
-using Hangfire.Storage;
-using MySql.Data.MySqlClient;
-
-namespace Hangfire.MySql
-{
-    public class MySqlStorage : JobStorage, IDisposable
-    {
-        private static readonly ILog Logger = LogProvider.GetLogger(typeof (MySqlStorage));
-
-        private readonly string _connectionString;
-        private readonly MySqlConnection _existingConnection;
-        private readonly MySqlStorageOptions _options;
-
-        public virtual PersistentJobQueueProviderCollection QueueProviders { get; private set; }
-
-        public MySqlStorage(string connectionString)
-            : this(connectionString, new MySqlStorageOptions())
-        {
-        }
-
-        public MySqlStorage(string connectionString, MySqlStorageOptions options)
-        {
-            if (connectionString == null) throw new ArgumentNullException("connectionString");
-            if (options == null) throw new ArgumentNullException("options");
-
-            if (IsConnectionString(connectionString))
-            {
-<<<<<<< HEAD
-                _connectionString = connectionString;
-=======
-                _connectionString = ApplyAllowUserVariablesProperty(nameOrConnectionString);
-            }
-            else if (IsConnectionStringInConfiguration(nameOrConnectionString))
-            {
-                _connectionString = 
-                    ApplyAllowUserVariablesProperty(
-                        ConfigurationManager.ConnectionStrings[nameOrConnectionString].ConnectionString);
->>>>>>> fa8a0376
-            }
-            else
-            {
-                throw new ArgumentException(
-                    string.Format(
-                        "Could not find connection string with name '{0}' in application config file",
-                        connectionString));
-            }
-            _options = options;
-
-            if (options.PrepareSchemaIfNecessary)
-            {
-                using (var connection = CreateAndOpenConnection())
-                {
-                    MySqlObjectsInstaller.Install(connection);
-                }
-            }
-
-            InitializeQueueProviders();
-        }
-
-        private string ApplyAllowUserVariablesProperty(string connectionString)
-        {
-            if (connectionString.ToLower().Contains("allow user variables"))
-            {
-                return connectionString;
-            }
-
-            return connectionString + ";Allow User Variables=True;";
-        }
-
-        internal MySqlStorage(MySqlConnection existingConnection)
-        {
-            if (existingConnection == null) throw new ArgumentNullException("existingConnection");
-
-            _existingConnection = existingConnection;
-            _options = new MySqlStorageOptions();
-
-            InitializeQueueProviders();
-        }
-
-        private void InitializeQueueProviders()
-        {
-            QueueProviders = 
-                new PersistentJobQueueProviderCollection(
-                    new MySqlJobQueueProvider(this, _options));
-        }
-
-        public override IEnumerable<IServerComponent> GetComponents()
-        {
-            yield return new ExpirationManager(this, _options.JobExpirationCheckInterval);
-            yield return new CountersAggregator(this, _options.CountersAggregateInterval);
-        }
-
-        public override void WriteOptionsToLog(ILog logger)
-        {
-            logger.Info("Using the following options for SQL Server job storage:");
-            logger.InfoFormat("    Queue poll interval: {0}.", _options.QueuePollInterval);
-        }
-
-        public override string ToString()
-        {
-            const string canNotParseMessage = "<Connection string can not be parsed>";
-
-            try
-            {
-                var parts = _connectionString.Split(new[] { ';' }, StringSplitOptions.RemoveEmptyEntries)
-                    .Select(x => x.Split(new[] { '=' }, StringSplitOptions.RemoveEmptyEntries))
-                    .Select(x => new { Key = x[0].Trim(), Value = x[1].Trim() })
-                    .ToDictionary(x => x.Key, x => x.Value, StringComparer.OrdinalIgnoreCase);
-
-                var builder = new StringBuilder();
-
-                foreach (var alias in new[] { "Data Source", "Server", "Address", "Addr", "Network Address" })
-                {
-                    if (parts.ContainsKey(alias))
-                    {
-                        builder.Append(parts[alias]);
-                        break;
-                    }
-                }
-
-                if (builder.Length != 0) builder.Append("@");
-
-                foreach (var alias in new[] { "Database", "Initial Catalog" })
-                {
-                    if (parts.ContainsKey(alias))
-                    {
-                        builder.Append(parts[alias]);
-                        break;
-                    }
-                }
-
-                return builder.Length != 0
-                    ? String.Format("Server: {0}", builder)
-                    : canNotParseMessage;
-            }
-            catch (Exception ex)
-            {
-                Logger.ErrorException(ex.Message, ex);
-                return canNotParseMessage;
-            }
-        }
-
-        public override IMonitoringApi GetMonitoringApi()
-        {
-            return new MySqlMonitoringApi(this, _options.DashboardJobListLimit);
-        }
-
-        public override IStorageConnection GetConnection()
-        {
-            return new MySqlStorageConnection(this);
-        }
-
-        private bool IsConnectionString(string nameOrConnectionString)
-        {
-            return nameOrConnectionString.Contains(";");
-        }
-
-        internal void UseTransaction([InstantHandle] Action<MySqlConnection> action)
-        {
-            UseTransaction(connection =>
-            {
-                action(connection);
-                return true;
-            }, null);
-        }
-
-        internal T UseTransaction<T>(
-           [InstantHandle] Func<MySqlConnection, T> func, IsolationLevel? isolationLevel)
-        {
-            return UseConnection(connection =>
-            {
-                using (MySqlTransaction transaction = connection.BeginTransaction(isolationLevel ?? _options.TransactionIsolationLevel ?? IsolationLevel.ReadUncommitted))
-                {
-                    T result = func(connection);
-                    transaction.Commit();
-
-                    return result;
-                }
-            });
-        }
-        
-        internal void UseConnection([InstantHandle] Action<MySqlConnection> action)
-        {
-            UseConnection(connection =>
-            {
-                action(connection);
-                return true;
-            });
-        }
-
-        internal T UseConnection<T>([InstantHandle] Func<MySqlConnection, T> func)
-        {
-            MySqlConnection connection = null;
-
-            try
-            {
-                connection = CreateAndOpenConnection();
-                return func(connection);
-            }
-            finally
-            {
-                ReleaseConnection(connection);
-            }
-        }
-
-        internal MySqlConnection CreateAndOpenConnection()
-        {
-            if (_existingConnection != null)
-            {
-                return _existingConnection;
-            }
-
-            var connection = new MySqlConnection(_connectionString);
-            connection.Open();
-            
-            return connection;
-        }
-
-        internal void ReleaseConnection(IDbConnection connection)
-        {
-            if (connection != null && !ReferenceEquals(connection, _existingConnection))
-            {
-                connection.Dispose();
-            }
-        }
-        public void Dispose()
-        {
-        }
-    }
-}
+﻿using System;
+using System.Collections.Generic;
+using System.Data;
+using System.Linq;
+using System.Text;
+using Hangfire.Annotations;
+using Hangfire.Logging;
+using Hangfire.MySql.JobQueue;
+using Hangfire.MySql.Monitoring;
+using Hangfire.Server;
+using Hangfire.Storage;
+using MySql.Data.MySqlClient;
+
+namespace Hangfire.MySql
+{
+    public class MySqlStorage : JobStorage, IDisposable
+    {
+        private static readonly ILog Logger = LogProvider.GetLogger(typeof (MySqlStorage));
+
+        private readonly string _connectionString;
+        private readonly MySqlConnection _existingConnection;
+        private readonly MySqlStorageOptions _options;
+
+        public virtual PersistentJobQueueProviderCollection QueueProviders { get; private set; }
+
+        public MySqlStorage(string connectionString)
+            : this(connectionString, new MySqlStorageOptions())
+        {
+        }
+
+        public MySqlStorage(string connectionString, MySqlStorageOptions options)
+        {
+            if (connectionString == null) throw new ArgumentNullException("connectionString");
+            if (options == null) throw new ArgumentNullException("options");
+
+            if (IsConnectionString(connectionString))
+            {
+                _connectionString = connectionString;
+            }
+            else
+            {
+                throw new ArgumentException(
+                    string.Format(
+                        "Could not find connection string with name '{0}' in application config file",
+                        connectionString));
+            }
+            _options = options;
+
+            if (options.PrepareSchemaIfNecessary)
+            {
+                using (var connection = CreateAndOpenConnection())
+                {
+                    MySqlObjectsInstaller.Install(connection);
+                }
+            }
+
+            InitializeQueueProviders();
+        }
+
+        private string ApplyAllowUserVariablesProperty(string connectionString)
+        {
+            if (connectionString.ToLower().Contains("allow user variables"))
+            {
+                return connectionString;
+            }
+
+            return connectionString + ";Allow User Variables=True;";
+        }
+
+        internal MySqlStorage(MySqlConnection existingConnection)
+        {
+            if (existingConnection == null) throw new ArgumentNullException("existingConnection");
+
+            _existingConnection = existingConnection;
+            _options = new MySqlStorageOptions();
+
+            InitializeQueueProviders();
+        }
+
+        private void InitializeQueueProviders()
+        {
+            QueueProviders = 
+                new PersistentJobQueueProviderCollection(
+                    new MySqlJobQueueProvider(this, _options));
+        }
+
+        public override IEnumerable<IServerComponent> GetComponents()
+        {
+            yield return new ExpirationManager(this, _options.JobExpirationCheckInterval);
+            yield return new CountersAggregator(this, _options.CountersAggregateInterval);
+        }
+
+        public override void WriteOptionsToLog(ILog logger)
+        {
+            logger.Info("Using the following options for SQL Server job storage:");
+            logger.InfoFormat("    Queue poll interval: {0}.", _options.QueuePollInterval);
+        }
+
+        public override string ToString()
+        {
+            const string canNotParseMessage = "<Connection string can not be parsed>";
+
+            try
+            {
+                var parts = _connectionString.Split(new[] { ';' }, StringSplitOptions.RemoveEmptyEntries)
+                    .Select(x => x.Split(new[] { '=' }, StringSplitOptions.RemoveEmptyEntries))
+                    .Select(x => new { Key = x[0].Trim(), Value = x[1].Trim() })
+                    .ToDictionary(x => x.Key, x => x.Value, StringComparer.OrdinalIgnoreCase);
+
+                var builder = new StringBuilder();
+
+                foreach (var alias in new[] { "Data Source", "Server", "Address", "Addr", "Network Address" })
+                {
+                    if (parts.ContainsKey(alias))
+                    {
+                        builder.Append(parts[alias]);
+                        break;
+                    }
+                }
+
+                if (builder.Length != 0) builder.Append("@");
+
+                foreach (var alias in new[] { "Database", "Initial Catalog" })
+                {
+                    if (parts.ContainsKey(alias))
+                    {
+                        builder.Append(parts[alias]);
+                        break;
+                    }
+                }
+
+                return builder.Length != 0
+                    ? String.Format("Server: {0}", builder)
+                    : canNotParseMessage;
+            }
+            catch (Exception ex)
+            {
+                Logger.ErrorException(ex.Message, ex);
+                return canNotParseMessage;
+            }
+        }
+
+        public override IMonitoringApi GetMonitoringApi()
+        {
+            return new MySqlMonitoringApi(this, _options.DashboardJobListLimit);
+        }
+
+        public override IStorageConnection GetConnection()
+        {
+            return new MySqlStorageConnection(this);
+        }
+
+        private bool IsConnectionString(string nameOrConnectionString)
+        {
+            return nameOrConnectionString.Contains(";");
+        }
+
+        internal void UseTransaction([InstantHandle] Action<MySqlConnection> action)
+        {
+            UseTransaction(connection =>
+            {
+                action(connection);
+                return true;
+            }, null);
+        }
+
+        internal T UseTransaction<T>(
+           [InstantHandle] Func<MySqlConnection, T> func, IsolationLevel? isolationLevel)
+        {
+            return UseConnection(connection =>
+            {
+                using (MySqlTransaction transaction = connection.BeginTransaction(isolationLevel ?? _options.TransactionIsolationLevel ?? IsolationLevel.ReadUncommitted))
+                {
+                    T result = func(connection);
+                    transaction.Commit();
+
+                    return result;
+                }
+            });
+        }
+        
+        internal void UseConnection([InstantHandle] Action<MySqlConnection> action)
+        {
+            UseConnection(connection =>
+            {
+                action(connection);
+                return true;
+            });
+        }
+
+        internal T UseConnection<T>([InstantHandle] Func<MySqlConnection, T> func)
+        {
+            MySqlConnection connection = null;
+
+            try
+            {
+                connection = CreateAndOpenConnection();
+                return func(connection);
+            }
+            finally
+            {
+                ReleaseConnection(connection);
+            }
+        }
+
+        internal MySqlConnection CreateAndOpenConnection()
+        {
+            if (_existingConnection != null)
+            {
+                return _existingConnection;
+            }
+
+            var connection = new MySqlConnection(_connectionString);
+            connection.Open();
+            
+            return connection;
+        }
+
+        internal void ReleaseConnection(IDbConnection connection)
+        {
+            if (connection != null && !ReferenceEquals(connection, _existingConnection))
+            {
+                connection.Dispose();
+            }
+        }
+        public void Dispose()
+        {
+        }
+    }
+}